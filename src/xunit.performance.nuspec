--- conflicted
+++ resolved
@@ -30,14 +30,11 @@
         <dependency id="System.Linq" version="4.0.0" />
         <dependency id="System.Reflection" version="4.0.10" />
         <dependency id="System.Runtime.Extensions" version="4.0.10" />
-<<<<<<< HEAD
         <dependency id="xunit.abstractions" version="2.0.0" />
         <dependency id="xunit.extensibility.execution" version="2.1.0-rc1-build3168" />
         <dependency id="System.Diagnostics.Debug" version="4.0.10" />
         <dependency id="System.Runtime" version="4.0.20" />
-=======
         <dependency id="System.Text.Encoding" version="4.0.10" />
->>>>>>> b8a4b7d8
         <dependency id="System.Threading" version="4.0.10" />
         <dependency id="System.Threading.Tasks" version="4.0.10" />
         <dependency id="xunit.extensibility.core" version="2.1.0-rc1-build3168" />
