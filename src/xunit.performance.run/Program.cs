﻿// Copyright (c) Microsoft. All rights reserved.
// Licensed under the MIT license. See LICENSE file in the project root for full license information.

using Microsoft.Diagnostics.Tracing;
using System;
using System.Collections.Generic;
using System.Diagnostics;
using System.IO;
using System.Linq;
using System.Text;
using System.Xml.Linq;
using Xunit;
using Xunit.Abstractions;
using System.ComponentModel;

namespace Microsoft.Xunit.Performance
{
    internal class Program
    {
        private class ConsoleReporter : IMessageSink
        {
            public bool OnMessage(IMessageSinkMessage message)
            {
                Console.WriteLine(message.ToString());
                return true;
            }
        }

        private static bool s_nologo = false;
        private static bool s_verbose = false;

        private static int Main(string[] args)
        {
            if (args.Length == 0 || args[0] == "-?")
            {
                PrintHeader();
                PrintUsage();
                return 1;
            }

            try
            {
                var project = ParseCommandLine(args);
                if (!s_nologo)
                {
                    PrintHeader();
                }

                var tests = DiscoverTests(project.Assemblies, project.Filters, new ConsoleReporter());
                PrintIfVerbose($"Creating output directory: {project.OutputDir}");
                if (!Directory.Exists(project.OutputDir))
                    Directory.CreateDirectory(project.OutputDir);

<<<<<<< HEAD
                RunTests(tests, project.RunnerCommand, project.RunId, project.OutputDir);
=======
                if (!tests.Any())
                {
                    Console.WriteLine("Could not find any suitable tests.");
                }
                else
                {
                    RunTests(tests, project.RunnerCommand, project.RunName, project.OutputDir);
                }
>>>>>>> b83c83f8
            }
            catch (Exception ex)
            {
                Console.Error.Write("Error: ");
                ReportExceptionToStderr(ex);
            }

            return 0;
        }

        private const string RunnerOptions = "-nologo -parallel none -noshadow -noappdomain -verbose";

        private static void RunTests(IEnumerable<PerformanceTestInfo> tests, string runnerCommand, string runId, string outDir)
        {
            string etlPath = Path.Combine(outDir, runId + ".etl");
            string xmlPath = Path.Combine(outDir, runId + ".xml");

            PrintIfVerbose($"Starting ETW tracing. Logging to {etlPath}");

            var etwProviders =
                from test in tests
                from metric in test.Metrics
                from provider in metric.ProviderInfo
                select provider;

            using (ETWLogging.StartAsync(etlPath, etwProviders).Result)
            {
                const int maxCommandLineLength = 32767;

                var outputOption = "-xml " + xmlPath;

                var allMethods = new HashSet<string>();

                var assemblyFileBatch = new HashSet<string>();
                var methodBatch = new HashSet<string>();
                var commandLineLength = runnerCommand.Length + " ".Length + RunnerOptions.Length + " ".Length + outputOption.Length;

                foreach (var currentTestInfo in tests)
                {
                    var methodName = currentTestInfo.TestCase.TestMethod.TestClass.Class.Name + "." + currentTestInfo.TestCase.TestMethod.Method.Name;
                    if (allMethods.Add(methodName))
                    {
                        var currentTestInfoCommandLineLength = "-method ".Length + methodName.Length + " ".Length;
                        if (!assemblyFileBatch.Contains(currentTestInfo.Assembly.AssemblyFilename))
                            currentTestInfoCommandLineLength += "\"".Length + currentTestInfo.Assembly.AssemblyFilename.Length + "\" ".Length;

                        if (commandLineLength + currentTestInfoCommandLineLength > maxCommandLineLength)
                        {
                            RunTestBatch(methodBatch, assemblyFileBatch, runnerCommand, runId, outputOption);
                            methodBatch.Clear();
                            assemblyFileBatch.Clear();
                        }

                        methodBatch.Add(methodName);
                        assemblyFileBatch.Add(currentTestInfo.Assembly.AssemblyFilename);
                    }
                }

                if (methodBatch.Count > 0)
                    RunTestBatch(methodBatch, assemblyFileBatch, runnerCommand, runId, outputOption);
            }


            using (var source = new ETWTraceEventSource(etlPath))
            {
                if (source.EventsLost > 0)
                    throw new Exception($"Events were lost in trace '{etlPath}'");

                using (var evaluationContext = new PerformanceMetricEvaluationContextImpl(source, tests, runId))
                {
                    source.Process();

                    var xmlDoc = XDocument.Load(xmlPath);
                    foreach (var testElem in xmlDoc.Descendants("test"))
                    {
                        var testName = testElem.Attribute("name").Value;

                        var perfElem = new XElement("performance", new XAttribute("runid", runId), new XAttribute("etl", Path.GetFullPath(etlPath)));
                        testElem.Add(perfElem);

                        var metrics = evaluationContext.GetMetrics(testName);
                        if (metrics != null)
                        {
                            var metricsElem = new XElement("metrics");
                            perfElem.Add(metricsElem);

                            foreach (var metric in metrics)
                                metricsElem.Add(new XElement(metric.Name, new XAttribute("unit", metric.Unit), new XAttribute("interpretation", metric.Interpretation)));
                        }

                        var iterations = evaluationContext.GetValues(testName);
                        if (iterations != null)
                        {
                            var iterationsElem = new XElement("iterations");
                            perfElem.Add(iterationsElem);

                            for (int i = 0; i < iterations.Count; i++)
                            {
                                var iteration = iterations[i];
                                if (iteration != null)
                                {
                                    var iterationElem = new XElement("iteration", new XAttribute("index", i));
                                    iterationsElem.Add(iterationElem);

                                    foreach (var value in iteration)
                                        iterationElem.Add(new XAttribute(value.Key, value.Value.ToString("R")));
                                }
                            }
                        }
                    }
                    xmlDoc.Save(xmlPath);
                }
            }
        }

        private static void RunTestBatch(IEnumerable<string> methods, IEnumerable<string> assemblyFiles, string runnerCommand, string runId, string outputOption)
        {
            var commandLineArgs = new StringBuilder();
            foreach (var assemblyFile in assemblyFiles)
            {
                commandLineArgs.Append(assemblyFile);
                commandLineArgs.Append(" ");
            }
            foreach (var method in methods)
            {
                commandLineArgs.Append("-method ");
                commandLineArgs.Append(method);
                commandLineArgs.Append(" ");
            }
            commandLineArgs.Append(RunnerOptions);
            commandLineArgs.Append(" ");
            commandLineArgs.Append(outputOption);

            Environment.SetEnvironmentVariable("XUNIT_PERFORMANCE_RUN_ID", runId);
            Environment.SetEnvironmentVariable("XUNIT_PERFORMANCE_MAX_ITERATION", 1000.ToString());
            Environment.SetEnvironmentVariable("XUNIT_PERFORMANCE_MAX_TOTAL_MILLISECONDS", 1000.ToString());

            Environment.SetEnvironmentVariable("COMPLUS_gcConcurrent", "0");
            Environment.SetEnvironmentVariable("COMPLUS_gcServer", "0");

            ProcessStartInfo startInfo = new ProcessStartInfo()
            {
                FileName = runnerCommand,
                Arguments = commandLineArgs.ToString(),
                UseShellExecute = false,
            };

            PrintIfVerbose($@"Launching runner:
Runner:    {startInfo.FileName}
Arguments: {startInfo.Arguments}");

            try
            {
                using (var proc = Process.Start(startInfo))
                {
                    proc.EnableRaisingEvents = true;
                    proc.WaitForExit();
                }
            }
            catch (Win32Exception ex)
            {
                throw new Exception($"Could not launch the test runner, {startInfo.FileName}", innerException: ex);
            }
        }

        private static IEnumerable<PerformanceTestInfo> DiscoverTests(IEnumerable<XunitProjectAssembly> assemblies, XunitFilters filters, IMessageSink diagnosticMessageSink)
        {
            var tests = new List<PerformanceTestInfo>();

            foreach (var assembly in assemblies)
            {
                PrintIfVerbose($"Discovering tests for {assembly.AssemblyFilename}.");

                // Note: We do not use shadowCopy because that creates a new AppDomain which can cause
                // assembly load failures with delay-signed or "fake signed" assemblies.
                using (var controller = new XunitFrontController(
                    assemblyFileName: assembly.AssemblyFilename,
                    shadowCopy: false,
                    useAppDomain: false,
                    diagnosticMessageSink: new ConsoleDiagnosticsMessageVisitor())
                    )
                using (var discoveryVisitor = new PerformanceTestDiscoveryVisitor(assembly, filters, diagnosticMessageSink))
                {
                    controller.Find(includeSourceInformation: false, messageSink: discoveryVisitor, discoveryOptions: TestFrameworkOptions.ForDiscovery());
                    discoveryVisitor.Finished.WaitOne();
                    tests.AddRange(discoveryVisitor.Tests);
                }
            }

            PrintIfVerbose($"Discovered a total of {tests.Count} tests.");
            return tests;
        }

        private static XunitPerformanceProject ParseCommandLine(string[] args)
        {
            var arguments = new Stack<string>();
            for (var i = args.Length - 1; i >= 0; i--)
                arguments.Push(args[i]);

            var assemblies = new List<Tuple<string, string>>();

            while (arguments.Count > 0)
            {
                if (arguments.Peek().StartsWith("-", StringComparison.Ordinal))
                    break;

                var assemblyFile = arguments.Pop();

                if (IsConfigFile(assemblyFile))
                    throw new ArgumentException($"expecting assembly, got config file: {assemblyFile}");
                if (!File.Exists(assemblyFile))
                    throw new ArgumentException($"file not found: {assemblyFile}");

                string configFile = null;
                if (arguments.Count > 0)
                {
                    var value = arguments.Peek();
                    if (!value.StartsWith("-", StringComparison.Ordinal) && IsConfigFile(value))
                    {
                        configFile = arguments.Pop();
                        if (!File.Exists(configFile))
                            throw new ArgumentException($"config file not found: {configFile}");
                    }
                }

                assemblies.Add(Tuple.Create(assemblyFile, configFile));
            }

            if (assemblies.Count == 0)
                throw new ArgumentException("must specify at least one assembly");

            var project = GetProjectFile(assemblies);

            while (arguments.Count > 0)
            {
                var option = PopOption(arguments);
                var optionName = option.Key.ToLowerInvariant();

                if (!optionName.StartsWith("-", StringComparison.Ordinal))
                    throw new ArgumentException($"unknown command line option: {option.Key}");

                optionName = optionName.Substring(1);

                switch (optionName)
                {
                    case "nologo":
                        s_nologo = true;
                        break;

                    case "verbose":
                        s_verbose = true;
                        break;

                    case "trait":
                        {
                            if (option.Value == null)
                                throw new ArgumentException("missing argument for -trait");

                            var pieces = option.Value.Split('=');
                            if (pieces.Length != 2 || string.IsNullOrEmpty(pieces[0]) || string.IsNullOrEmpty(pieces[1]))
                                throw new ArgumentException("incorrect argument format for -trait (should be \"name=value\")");

                            var name = pieces[0];
                            var value = pieces[1];
                            project.Filters.IncludedTraits.Add(name, value);
                        }
                        break;

                    case "notrait":
                        {
                            if (option.Value == null)
                                throw new ArgumentException("missing argument for -notrait");

                            var pieces = option.Value.Split('=');
                            if (pieces.Length != 2 || string.IsNullOrEmpty(pieces[0]) || string.IsNullOrEmpty(pieces[1]))
                                throw new ArgumentException("incorrect argument format for -notrait (should be \"name=value\")");

                            var name = pieces[0];
                            var value = pieces[1];
                            project.Filters.ExcludedTraits.Add(name, value);
                        }
                        break;

                    case "class":
                        if (option.Value == null)
                            throw new ArgumentException("missing argument for -class");

                        project.Filters.IncludedClasses.Add(option.Value);
                        break;

                    case "method":
                        if (option.Value == null)
                            throw new ArgumentException("missing argument for -method");

                        project.Filters.IncludedMethods.Add(option.Value);
                        break;

                    case "runner":
                        if (option.Value == null)
                            throw new ArgumentException("missing argument for -runner");

                        project.RunnerCommand = option.Value;
                        break;

                    case "baselinerunner":
                        if (option.Value == null)
                            throw new ArgumentException("missing argument for -baselineRunner");

                        project.BaselineRunnerCommand = option.Value;
                        break;

                    case "baseline":
                        if (option.Value == null)
                            throw new ArgumentException("missing argument for -baseline");

                        AddBaseline(project, option.Value);
                        break;

                    case "runid":
                        if (option.Value == null)
                            throw new ArgumentException("missing argument for -runid");

                        if (option.Value.IndexOfAny(Path.GetInvalidFileNameChars()) >= 0)
                            throw new ArgumentException($"runname contains invalid characters.", optionName);

                        project.RunId = option.Value;
                        break;

                    case "outdir":
                        if (option.Value == null)
                            throw new ArgumentException("missing argument for -outdir");

                        if (option.Value.IndexOfAny(Path.GetInvalidPathChars()) >= 0)
                            throw new ArgumentException($"outdir contains invalid characters.", optionName);

                        project.OutputDir = option.Value;
                        break;

                    default:
                        if (option.Value == null)
                            throw new ArgumentException($"missing filename for {option.Key}");

                        project.Output.Add(optionName, option.Value);
                        break;
                }
            }

            return project;
        }

        private static bool IsConfigFile(string fileName)
        {
            return fileName.EndsWith(".config", StringComparison.OrdinalIgnoreCase)
                || fileName.EndsWith(".json", StringComparison.OrdinalIgnoreCase);
        }

        private static XunitPerformanceProject GetProjectFile(List<Tuple<string, string>> assemblies)
        {
            var result = new XunitPerformanceProject();

            foreach (var assembly in assemblies)
                result.Add(new XunitProjectAssembly
                {
                    AssemblyFilename = Path.GetFullPath(assembly.Item1),
                    ConfigFilename = assembly.Item2 != null ? Path.GetFullPath(assembly.Item2) : null,
                    ShadowCopy = true
                });

            return result;
        }

        private static void AddBaseline(XunitPerformanceProject project, string assembly)
        {
            project.AddBaseline(new XunitProjectAssembly
            {
                AssemblyFilename = Path.GetFullPath(assembly),
                ShadowCopy = true,
            });
        }

        private static KeyValuePair<string, string> PopOption(Stack<string> arguments)
        {
            var option = arguments.Pop();
            string value = null;

            if (arguments.Count > 0 && !arguments.Peek().StartsWith("-", StringComparison.Ordinal))
                value = arguments.Pop();

            return new KeyValuePair<string, string>(option, value);
        }

        private static void GuardNoOptionValue(KeyValuePair<string, string> option)
        {
            if (option.Value != null)
                throw new ArgumentException($"error: unknown command line option: {option.Value}");
        }

        private static void ReportException(Exception ex, TextWriter writer)
        {
            for (; ex != null; ex = ex.InnerException)
            {
                writer.WriteLine(ex.Message);
            }
        }

        private static void ReportExceptionToStderr(Exception ex)
        {
            ReportException(ex, Console.Error);
        }

        private static void PrintHeader()
        {
            Console.WriteLine($"xunit.performance Console Runner ({IntPtr.Size * 8}-bit .NET {Environment.Version})");
            Console.WriteLine("Copyright (C) 2015 Microsoft Corporation.");
            Console.WriteLine();
        }

        private static void PrintIfVerbose(string message)
        {
            if (s_verbose)
            {
                Console.ForegroundColor = ConsoleColor.DarkGray;
                Console.WriteLine(message);
                Console.ResetColor();
            }
        }

        private static void PrintUsage()
        {
            Console.WriteLine(@"usage: xunit.performance.run <assemblyFile> [options]

Valid options:
  -nologo                : do not show the copyright message
  -trait ""name = value""  : only run tests with matching name/value traits
                         : if specified more than once, acts as an OR operation
  -notrait ""name=value""  : do not run tests with matching name/value traits
                         : if specified more than once, acts as an AND operation
  -class ""name""          : run all methods in a given test class (should be fully
                         : specified; i.e., 'MyNamespace.MyClass')
                         : if specified more than once, acts as an OR operation
  -method ""name""         : run a given test method (should be fully specified;
                         : i.e., 'MyNamespace.MyClass.MyTestMethod')
  -runner ""name""         : use the specified runner to excecute tests. Defaults
                         : to xunit.console.exe
  -runname ""name""        : a run identifier used to create unique output filenames.
  -outdir  ""name""        : folder for output files.
  -verbose               : verbose logging
");
        }
    }
}<|MERGE_RESOLUTION|>--- conflicted
+++ resolved
@@ -51,18 +51,14 @@
                 if (!Directory.Exists(project.OutputDir))
                     Directory.CreateDirectory(project.OutputDir);
 
-<<<<<<< HEAD
-                RunTests(tests, project.RunnerCommand, project.RunId, project.OutputDir);
-=======
                 if (!tests.Any())
                 {
                     Console.WriteLine("Could not find any suitable tests.");
                 }
                 else
                 {
-                    RunTests(tests, project.RunnerCommand, project.RunName, project.OutputDir);
-                }
->>>>>>> b83c83f8
+                    RunTests(tests, project.RunnerCommand, project.RunId, project.OutputDir);
+                }
             }
             catch (Exception ex)
             {
@@ -216,12 +212,12 @@
 
             try
             {
-                using (var proc = Process.Start(startInfo))
-                {
-                    proc.EnableRaisingEvents = true;
-                    proc.WaitForExit();
-                }
-            }
+            using (var proc = Process.Start(startInfo))
+            {
+                proc.EnableRaisingEvents = true;
+                proc.WaitForExit();
+            }
+        }
             catch (Win32Exception ex)
             {
                 throw new Exception($"Could not launch the test runner, {startInfo.FileName}", innerException: ex);
