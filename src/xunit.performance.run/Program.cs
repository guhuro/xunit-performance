﻿using Microsoft.Diagnostics.Tracing;
using Microsoft.Xunit.Performance.Sdk;
using System;
using System.Collections.Generic;
using System.Diagnostics;
using System.IO;
using System.Text;
using System.Xml.Linq;
using Xunit;

namespace Microsoft.Xunit.Performance
{
    class Program
    {
<<<<<<< HEAD
        class ConsoleReporter : IMessageSink
        {
            public bool OnMessage(IMessageSinkMessage message)
            {
                Console.WriteLine(message.ToString());
                return true;
            }
        }

        static int Main(string[] args)
        {
            var project = ParseCommandLine(args);
            var tests = DiscoverTests(project.Assemblies, project.Filters, new ConsoleReporter());
=======
        static bool _nologo = false;
        static bool _verbose = false;

        static int Main(string[] args)
        {
            if (args.Length == 0 || args[0] == "-?")
            {
                PrintHeader();
                PrintUsage();
                return 1;
            }
>>>>>>> af313ffe

            try
            {
                var project = ParseCommandLine(args);
                if (!_nologo)
                {
                    PrintHeader();
                }

                var tests = DiscoverTests(project.Assemblies, project.Filters);

                PrintIfVerbose($"Creating output directory: {project.OutputDir}");
                if (!Directory.Exists(project.OutputDir))
                    Directory.CreateDirectory(project.OutputDir);

                RunTests(tests, project.RunnerCommand, project.RunName, project.OutputDir);
            }
            catch (Exception ex)
            {
                Console.Error.Write("Error: ");
                ReportExceptionToStderr(ex);
            }

            return 0;
        }

        const string RunnerOptions = "-nologo -parallel none -noshadow -noappdomain -verbose";

        private static void RunTests(IEnumerable<PerformanceTestInfo> tests, string runnerCommand, string runId, string outDir)
        {
<<<<<<< HEAD
            string etlPath = Path.Combine(outDir, runId + ".etl");
            string xmlPath = Path.Combine(outDir, runId + ".xml");

            var etwProviders =
                from test in tests
                from metric in test.Metrics
                from provider in metric.ProviderInfo
                select provider;

            using (ETWLogging.StartAsync(etlPath, etwProviders).Result)
=======
            var etlFile = Path.Combine(outDir, runId + ".etl");
            PrintIfVerbose($"Starting ETW tracing. Logging to {etlFile}");
            using (ETWLogging.StartAsync(etlFile).Result)
>>>>>>> af313ffe
            {
                const int maxCommandLineLength = 32767;

                var outputOption = "-xml " + xmlPath;

                var allMethods = new HashSet<string>();

                var assemblyFileBatch = new HashSet<string>();
                var methodBatch = new HashSet<string>();
                var commandLineLength = runnerCommand.Length + " ".Length + RunnerOptions.Length + " ".Length + outputOption.Length;

                foreach (var currentTestInfo in tests)
                {
                    var methodName = currentTestInfo.TestCase.TestMethod.TestClass.Class.Name + "." + currentTestInfo.TestCase.TestMethod.Method.Name;
                    if (allMethods.Add(methodName))
                    {
                        var currentTestInfoCommandLineLength = "-method ".Length + methodName.Length + " ".Length;
                        if (!assemblyFileBatch.Contains(currentTestInfo.Assembly.AssemblyFilename))
                            currentTestInfoCommandLineLength += "\"".Length + currentTestInfo.Assembly.AssemblyFilename.Length + "\" ".Length;

                        if (commandLineLength + currentTestInfoCommandLineLength > maxCommandLineLength)
                        {
                            RunTestBatch(methodBatch, assemblyFileBatch, runnerCommand, runId, outputOption);
                            methodBatch.Clear();
                            assemblyFileBatch.Clear();
                        }

                        methodBatch.Add(methodName);
                        assemblyFileBatch.Add(currentTestInfo.Assembly.AssemblyFilename);
                    }
                }

                if (methodBatch.Count > 0)
                    RunTestBatch(methodBatch, assemblyFileBatch, runnerCommand, runId, outputOption);
            }


            using (var source = new ETWTraceEventSource(etlPath))
            {
                if (source.EventsLost > 0)
                    throw new Exception($"Events were lost in trace '{etlPath}'");

                using (var evaluationContext = new PerformanceMetricEvaluationContextImpl(source, tests, runId))
                {
                    source.Process();

                    var xmlDoc = XDocument.Load(xmlPath);
                    foreach (var testElem in xmlDoc.Descendants("test"))
                    {
                        var testName = testElem.Attribute("name").Value;

                        var metrics = evaluationContext.GetMetrics(testName);
                        if (metrics != null)
                        {
                            var metricsElem = new XElement("metrics");
                            testElem.Add(metricsElem);

                            foreach (var metric in metrics)
                                metricsElem.Add(new XElement(metric.Name, new XAttribute("unit", metric.Unit), new XAttribute("interpretation", metric.Interpretation)));
                        }

                        var iterations = evaluationContext.GetValues(testName);
                        if (iterations != null)
                        {
                            var iterationsElem = new XElement("iterations");
                            testElem.Add(iterationsElem);

                            for (int i = 0; i < iterations.Count; i++)
                            {
                                var iteration = iterations[i];
                                if (iteration != null)
                                {
                                    var iterationElem = new XElement("iteration", new XAttribute("index", i));
                                    iterationsElem.Add(iterationElem);

                                    foreach (var value in iteration)
                                        iterationElem.Add(new XAttribute(value.Key, value.Value.ToString("R")));
                                }
                            }
                        }
                    }
                    xmlDoc.Save(xmlPath);
                }
            }
        }

        private static void RunTestBatch(IEnumerable<string> methods, IEnumerable<string> assemblyFiles, string runnerCommand, string runId, string outputOption)
        {
            var commandLineArgs = new StringBuilder();
            foreach (var assemblyFile in assemblyFiles)
            {
                commandLineArgs.Append(assemblyFile);
                commandLineArgs.Append(" ");
            }
            foreach (var method in methods)
            {
                commandLineArgs.Append("-method ");
                commandLineArgs.Append(method);
                commandLineArgs.Append(" ");
            }
            commandLineArgs.Append(RunnerOptions);
            commandLineArgs.Append(" ");
            commandLineArgs.Append(outputOption);

            Environment.SetEnvironmentVariable("XUNIT_PERFORMANCE_RUN_ID", runId);
            Environment.SetEnvironmentVariable("XUNIT_PERFORMANCE_MAX_ITERATION", 1000.ToString());
            Environment.SetEnvironmentVariable("XUNIT_PERFORMANCE_MAX_TOTAL_MILLISECONDS", 1000.ToString());

            ProcessStartInfo startInfo = new ProcessStartInfo()
            {
                FileName = runnerCommand,
                Arguments = commandLineArgs.ToString(),
                UseShellExecute = false,
            };

            PrintIfVerbose($@"Launching runner:
Runner:    {startInfo.FileName}
Arguments: {startInfo.Arguments}");

            using (var proc = Process.Start(startInfo))
            {
                proc.EnableRaisingEvents = true;
                proc.WaitForExit();
            }
        }

        private static IEnumerable<PerformanceTestInfo> DiscoverTests(IEnumerable<XunitProjectAssembly> assemblies, XunitFilters filters, IMessageSink diagnosticMessageSink)
        {
            var tests = new List<PerformanceTestInfo>();

            foreach (var assembly in assemblies)
            {
                PrintIfVerbose($"Discovering tests for {assembly.AssemblyFilename}.");

                // Note: We do not use shadowCopy because that creates a new AppDomain which can cause
                // assembly load failures with delay-signed or "fake signed" assemblies.
                using (var controller = new XunitFrontController(
                    assemblyFileName: assembly.AssemblyFilename,
                    shadowCopy: false,
                    useAppDomain: false,
                    diagnosticMessageSink: new ConsoleDiagnosticsMessageVisitor())
                    )
                using (var discoveryVisitor = new PerformanceTestDiscoveryVisitor(assembly, filters, diagnosticMessageSink))
                {
                    controller.Find(includeSourceInformation: false, messageSink: discoveryVisitor, discoveryOptions: TestFrameworkOptions.ForDiscovery());
                    discoveryVisitor.Finished.WaitOne();
                    tests.AddRange(discoveryVisitor.Tests);
                }
            }

            PrintIfVerbose($"Discovered a total of {tests.Count} tests.");
            return tests;
        }

        private static XunitPerformanceProject ParseCommandLine(string[] args)
        {
            var arguments = new Stack<string>();
            for (var i = args.Length - 1; i >= 0; i--)
                arguments.Push(args[i]);

            var assemblies = new List<Tuple<string, string>>();

            while (arguments.Count > 0)
            {
                if (arguments.Peek().StartsWith("-", StringComparison.Ordinal))
                    break;

                var assemblyFile = arguments.Pop();

                if (IsConfigFile(assemblyFile))
                    throw new ArgumentException($"expecting assembly, got config file: {assemblyFile}");
                if (!File.Exists(assemblyFile))
                    throw new ArgumentException($"file not found: {assemblyFile}");

                string configFile = null;
                if (arguments.Count > 0)
                {
                    var value = arguments.Peek();
                    if (!value.StartsWith("-", StringComparison.Ordinal) && IsConfigFile(value))
                    {
                        configFile = arguments.Pop();
                        if (!File.Exists(configFile))
                            throw new ArgumentException($"config file not found: {configFile}");
                    }
                }

                assemblies.Add(Tuple.Create(assemblyFile, configFile));
            }

            if (assemblies.Count == 0)
                throw new ArgumentException("must specify at least one assembly");

            var project = GetProjectFile(assemblies);

            while (arguments.Count > 0)
            {
                var option = PopOption(arguments);
                var optionName = option.Key.ToLowerInvariant();

                if (!optionName.StartsWith("-", StringComparison.Ordinal))
                    throw new ArgumentException($"unknown command line option: {option.Key}");

                optionName = optionName.Substring(1);

                switch (optionName)
                {
                    case "nologo":
                        _nologo = true;
                        break;

                    case "verbose":
                        _verbose = true;
                        break;

                    case "trait":
                        {
                            if (option.Value == null)
                                throw new ArgumentException("missing argument for -trait");

                            var pieces = option.Value.Split('=');
                            if (pieces.Length != 2 || string.IsNullOrEmpty(pieces[0]) || string.IsNullOrEmpty(pieces[1]))
                                throw new ArgumentException("incorrect argument format for -trait (should be \"name=value\")");

                            var name = pieces[0];
                            var value = pieces[1];
                            project.Filters.IncludedTraits.Add(name, value);
                        }
                        break;

                    case "notrait":
                        {
                            if (option.Value == null)
                                throw new ArgumentException("missing argument for -notrait");

                            var pieces = option.Value.Split('=');
                            if (pieces.Length != 2 || string.IsNullOrEmpty(pieces[0]) || string.IsNullOrEmpty(pieces[1]))
                                throw new ArgumentException("incorrect argument format for -notrait (should be \"name=value\")");

                            var name = pieces[0];
                            var value = pieces[1];
                            project.Filters.ExcludedTraits.Add(name, value);
                        }
                        break;

                    case "class":
                        if (option.Value == null)
                            throw new ArgumentException("missing argument for -class");

                        project.Filters.IncludedClasses.Add(option.Value);
                        break;

                    case "method":
                        if (option.Value == null)
                            throw new ArgumentException("missing argument for -method");

                        project.Filters.IncludedMethods.Add(option.Value);
                        break;

                    case "runner":
                        if (option.Value == null)
                            throw new ArgumentException("missing argument for -runner");

                        project.RunnerCommand = option.Value;
                        break;

                    case "baselinerunner":
                        if (option.Value == null)
                            throw new ArgumentException("missing argument for -baselineRunner");

                        project.BaselineRunnerCommand = option.Value;
                        break;

                    case "baseline":
                        if (option.Value == null)
                            throw new ArgumentException("missing argument for -baseline");

                        AddBaseline(project, option.Value);
                        break;

                    case "runname":
                        if (option.Value == null)
                            throw new ArgumentException("missing argument for -runname");

                        if (option.Value.IndexOfAny(Path.GetInvalidFileNameChars()) >= 0)
                            throw new ArgumentException($"runname contains invalid characters.", optionName);

                        project.RunName = option.Value;
                        break;

                    case "outdir":
                        if (option.Value == null)
                            throw new ArgumentException("missing argument for -outdir");

                        if (option.Value.IndexOfAny(Path.GetInvalidPathChars()) >= 0)
                            throw new ArgumentException($"outdir contains invalid characters.", optionName);

                        project.OutputDir = option.Value;
                        break;

                    default:
                        if (option.Value == null)
                            throw new ArgumentException($"missing filename for {option.Key}");

                        project.Output.Add(optionName, option.Value);
                        break;
                }
            }

            return project;
        }

        static bool IsConfigFile(string fileName)
        {
            return fileName.EndsWith(".config", StringComparison.OrdinalIgnoreCase)
                || fileName.EndsWith(".json", StringComparison.OrdinalIgnoreCase);
        }

        static XunitPerformanceProject GetProjectFile(List<Tuple<string, string>> assemblies)
        {
            var result = new XunitPerformanceProject();

            foreach (var assembly in assemblies)
                result.Add(new XunitProjectAssembly
                {
                    AssemblyFilename = Path.GetFullPath(assembly.Item1),
                    ConfigFilename = assembly.Item2 != null ? Path.GetFullPath(assembly.Item2) : null,
                    ShadowCopy = true
                });

            return result;
        }

        static void AddBaseline(XunitPerformanceProject project, string assembly)
        {
            project.AddBaseline(new XunitProjectAssembly
            {
                AssemblyFilename = Path.GetFullPath(assembly),
                ShadowCopy = true,
            });
        }

        private static KeyValuePair<string, string> PopOption(Stack<string> arguments)
        {
            var option = arguments.Pop();
            string value = null;

            if (arguments.Count > 0 && !arguments.Peek().StartsWith("-", StringComparison.Ordinal))
                value = arguments.Pop();

            return new KeyValuePair<string, string>(option, value);
        }

        static void GuardNoOptionValue(KeyValuePair<string, string> option)
        {
            if (option.Value != null)
                throw new ArgumentException($"error: unknown command line option: {option.Value}");
        }

        static void ReportException(Exception ex, TextWriter writer)
        {
            for (; ex != null; ex = ex.InnerException)
            {
                writer.WriteLine(ex.Message);
            }
        }

        static void ReportExceptionToStderr(Exception ex)
        {
            ReportException(ex, Console.Error);
        }

        static void PrintHeader()
        {
            Console.WriteLine($"xunit.performance Console Runner ({IntPtr.Size * 8}-bit .NET {Environment.Version})");
            Console.WriteLine("Copyright (C) 2015 Microsoft Corporation.");
            Console.WriteLine();
        }

        static void PrintIfVerbose(string message)
        {
            if (_verbose)
            {
                Console.ForegroundColor = ConsoleColor.DarkGray;
                Console.WriteLine(message);
                Console.ResetColor();
            }
        }

        static void PrintUsage()
        {
            Console.WriteLine(@"usage: xunit.performance.run <assemblyFile> [options]

Valid options:
  -nologo                : do not show the copyright message
  -trait ""name = value""  : only run tests with matching name/value traits
                         : if specified more than once, acts as an OR operation
  -notrait ""name=value""  : do not run tests with matching name/value traits
                         : if specified more than once, acts as an AND operation
  -class ""name""          : run all methods in a given test class (should be fully
                         : specified; i.e., 'MyNamespace.MyClass')
                         : if specified more than once, acts as an OR operation
  -method ""name""         : run a given test method (should be fully specified;
                         : i.e., 'MyNamespace.MyClass.MyTestMethod')
  -runner ""name""         : use the specified runner to excecute tests. Defaults
                         : to xunit.console.exe
  -runname ""name""        : a run identifier used to create unique output filenames.
  -outdir  ""name""        : folder for output files.
  -verbose               : verbose logging
");
        }
    }
}<|MERGE_RESOLUTION|>--- conflicted
+++ resolved
@@ -12,7 +12,6 @@
 {
     class Program
     {
-<<<<<<< HEAD
         class ConsoleReporter : IMessageSink
         {
             public bool OnMessage(IMessageSinkMessage message)
@@ -22,11 +21,6 @@
             }
         }
 
-        static int Main(string[] args)
-        {
-            var project = ParseCommandLine(args);
-            var tests = DiscoverTests(project.Assemblies, project.Filters, new ConsoleReporter());
-=======
         static bool _nologo = false;
         static bool _verbose = false;
 
@@ -38,23 +32,22 @@
                 PrintUsage();
                 return 1;
             }
->>>>>>> af313ffe
 
             try
             {
-                var project = ParseCommandLine(args);
+            var project = ParseCommandLine(args);
                 if (!_nologo)
                 {
                     PrintHeader();
                 }
 
-                var tests = DiscoverTests(project.Assemblies, project.Filters);
+                var tests = DiscoverTests(project.Assemblies, project.Filters, new ConsoleReporter());
 
                 PrintIfVerbose($"Creating output directory: {project.OutputDir}");
-                if (!Directory.Exists(project.OutputDir))
-                    Directory.CreateDirectory(project.OutputDir);
-
-                RunTests(tests, project.RunnerCommand, project.RunName, project.OutputDir);
+            if (!Directory.Exists(project.OutputDir))
+                Directory.CreateDirectory(project.OutputDir);
+
+            RunTests(tests, project.RunnerCommand, project.RunName, project.OutputDir);
             }
             catch (Exception ex)
             {
@@ -69,7 +62,6 @@
 
         private static void RunTests(IEnumerable<PerformanceTestInfo> tests, string runnerCommand, string runId, string outDir)
         {
-<<<<<<< HEAD
             string etlPath = Path.Combine(outDir, runId + ".etl");
             string xmlPath = Path.Combine(outDir, runId + ".xml");
 
@@ -80,11 +72,6 @@
                 select provider;
 
             using (ETWLogging.StartAsync(etlPath, etwProviders).Result)
-=======
-            var etlFile = Path.Combine(outDir, runId + ".etl");
-            PrintIfVerbose($"Starting ETW tracing. Logging to {etlFile}");
-            using (ETWLogging.StartAsync(etlFile).Result)
->>>>>>> af313ffe
             {
                 const int maxCommandLineLength = 32767;
 
@@ -163,7 +150,7 @@
                                     foreach (var value in iteration)
                                         iterationElem.Add(new XAttribute(value.Key, value.Value.ToString("R")));
                                 }
-                            }
+        }
                         }
                     }
                     xmlDoc.Save(xmlPath);
@@ -301,94 +288,94 @@
 
                     case "trait":
                         {
-                            if (option.Value == null)
-                                throw new ArgumentException("missing argument for -trait");
-
-                            var pieces = option.Value.Split('=');
-                            if (pieces.Length != 2 || string.IsNullOrEmpty(pieces[0]) || string.IsNullOrEmpty(pieces[1]))
-                                throw new ArgumentException("incorrect argument format for -trait (should be \"name=value\")");
-
-                            var name = pieces[0];
-                            var value = pieces[1];
-                            project.Filters.IncludedTraits.Add(name, value);
-                        }
+                    if (option.Value == null)
+                        throw new ArgumentException("missing argument for -trait");
+
+                    var pieces = option.Value.Split('=');
+                    if (pieces.Length != 2 || string.IsNullOrEmpty(pieces[0]) || string.IsNullOrEmpty(pieces[1]))
+                        throw new ArgumentException("incorrect argument format for -trait (should be \"name=value\")");
+
+                    var name = pieces[0];
+                    var value = pieces[1];
+                    project.Filters.IncludedTraits.Add(name, value);
+                }
                         break;
 
                     case "notrait":
-                        {
-                            if (option.Value == null)
-                                throw new ArgumentException("missing argument for -notrait");
-
-                            var pieces = option.Value.Split('=');
-                            if (pieces.Length != 2 || string.IsNullOrEmpty(pieces[0]) || string.IsNullOrEmpty(pieces[1]))
-                                throw new ArgumentException("incorrect argument format for -notrait (should be \"name=value\")");
-
-                            var name = pieces[0];
-                            var value = pieces[1];
-                            project.Filters.ExcludedTraits.Add(name, value);
-                        }
+                {
+                    if (option.Value == null)
+                        throw new ArgumentException("missing argument for -notrait");
+
+                    var pieces = option.Value.Split('=');
+                    if (pieces.Length != 2 || string.IsNullOrEmpty(pieces[0]) || string.IsNullOrEmpty(pieces[1]))
+                        throw new ArgumentException("incorrect argument format for -notrait (should be \"name=value\")");
+
+                    var name = pieces[0];
+                    var value = pieces[1];
+                    project.Filters.ExcludedTraits.Add(name, value);
+                }
                         break;
 
                     case "class":
-                        if (option.Value == null)
-                            throw new ArgumentException("missing argument for -class");
-
-                        project.Filters.IncludedClasses.Add(option.Value);
+                    if (option.Value == null)
+                        throw new ArgumentException("missing argument for -class");
+
+                    project.Filters.IncludedClasses.Add(option.Value);
                         break;
 
                     case "method":
-                        if (option.Value == null)
-                            throw new ArgumentException("missing argument for -method");
-
-                        project.Filters.IncludedMethods.Add(option.Value);
+                    if (option.Value == null)
+                        throw new ArgumentException("missing argument for -method");
+
+                    project.Filters.IncludedMethods.Add(option.Value);
                         break;
 
                     case "runner":
-                        if (option.Value == null)
-                            throw new ArgumentException("missing argument for -runner");
-
-                        project.RunnerCommand = option.Value;
+                    if (option.Value == null)
+                        throw new ArgumentException("missing argument for -runner");
+
+                    project.RunnerCommand = option.Value;
                         break;
 
                     case "baselinerunner":
-                        if (option.Value == null)
-                            throw new ArgumentException("missing argument for -baselineRunner");
-
-                        project.BaselineRunnerCommand = option.Value;
+                    if (option.Value == null)
+                        throw new ArgumentException("missing argument for -baselineRunner");
+
+                    project.BaselineRunnerCommand = option.Value;
                         break;
 
                     case "baseline":
-                        if (option.Value == null)
-                            throw new ArgumentException("missing argument for -baseline");
-
-                        AddBaseline(project, option.Value);
+                    if (option.Value == null)
+                        throw new ArgumentException("missing argument for -baseline");
+
+                    AddBaseline(project, option.Value);
                         break;
 
                     case "runname":
-                        if (option.Value == null)
+                    if (option.Value == null)
                             throw new ArgumentException("missing argument for -runname");
 
                         if (option.Value.IndexOfAny(Path.GetInvalidFileNameChars()) >= 0)
                             throw new ArgumentException($"runname contains invalid characters.", optionName);
 
-                        project.RunName = option.Value;
+                    project.RunName = option.Value;
                         break;
 
                     case "outdir":
-                        if (option.Value == null)
+                    if (option.Value == null)
                             throw new ArgumentException("missing argument for -outdir");
 
                         if (option.Value.IndexOfAny(Path.GetInvalidPathChars()) >= 0)
                             throw new ArgumentException($"outdir contains invalid characters.", optionName);
 
-                        project.OutputDir = option.Value;
+                    project.OutputDir = option.Value;
                         break;
 
                     default:
-                        if (option.Value == null)
-                            throw new ArgumentException($"missing filename for {option.Key}");
-
-                        project.Output.Add(optionName, option.Value);
+                    if (option.Value == null)
+                        throw new ArgumentException($"missing filename for {option.Key}");
+
+                    project.Output.Add(optionName, option.Value);
                         break;
                 }
             }
