﻿// Copyright (c) Microsoft. All rights reserved.
// Licensed under the MIT license. See LICENSE file in the project root for full license information.

using Microsoft.Diagnostics.Tracing;
using Microsoft.Diagnostics.Tracing.Parsers;
using Microsoft.Diagnostics.Tracing.Parsers.Kernel;
using Microsoft.Diagnostics.Tracing.Session;
using Microsoft.Xunit.Performance.Sdk;
using System.Collections.Generic;
using System.Diagnostics;
using System.Linq;
using System.Runtime.CompilerServices;
using Xunit.Abstractions;

namespace Microsoft.Xunit.Performance
{
    internal class InstructionsRetiredMetricDiscoverer : IPerformanceMetricDiscoverer
    {
        const int DefaultInterval = 100000; // Instructions per event.
        const string CounterName = "InstructionRetired";

<<<<<<< HEAD
        public IEnumerable<PerformanceMetricInfo> GetMetrics(IAttributeInfo metricAttribute)
=======
        readonly int _profileSource;

        public InstructionsRetiredMetricDiscoverer()
        {
            ProfileSourceInfo info;
            if (TraceEventProfileSources.GetInfo().TryGetValue(CounterName, out info))
                _profileSource = info.ID;
            else
                _profileSource = -1;
        }

        public IEnumerable<PerformanceMetric> GetMetrics(IAttributeInfo metricAttribute)
>>>>>>> ce148928
        {
            if (_profileSource != -1)
            {
                var interval = (int)(metricAttribute.GetConstructorArguments().FirstOrDefault() ?? DefaultInterval);
                yield return new InstructionsRetiredMetric(interval, _profileSource);
            }
        }

        private class InstructionsRetiredMetric : PerformanceMetric
        {
            private readonly int _interval;
            private readonly int _profileSource;

            public InstructionsRetiredMetric(int interval, int profileSource)
                : base("InstRetired", "Instructions Retired", PerformanceMetricUnits.Count)
            {
                _interval = interval;
                _profileSource = profileSource;
            }

            public override IEnumerable<ProviderInfo> ProviderInfo
            {
                get
                {
                    yield return new KernelProviderInfo()
                    {
                        Keywords = unchecked((ulong)(KernelTraceEventParser.Keywords.PMCProfile | KernelTraceEventParser.Keywords.Profile)),
                    };
                    yield return new CpuCounterInfo()
                    {
                        CounterName = CounterName,
                        Interval = _interval,
                    };
                }
            }

            //
            // We create just one PerformanceMetricEvaluator per PerformanceEvaluationContext (which represents a single ETW session).
            // This lets us track state (the counter sampling interval) across test cases.  It would be nice if PerformanceMetricEvaluationContext
            // made this easier, but for now we'll just track the relationship with a ConditionalWeakTable.
            //
            // TODO: consider better support for persistent state in PerformanceMetricEvaluationContext.
            //
            private static ConditionalWeakTable<PerformanceMetricEvaluationContext, InstructionsRetiredEvaluator> s_evaluators = 
                new ConditionalWeakTable<PerformanceMetricEvaluationContext, InstructionsRetiredEvaluator>();

            public override PerformanceMetricEvaluator CreateEvaluator(PerformanceMetricEvaluationContext context)
            {
                var evaluator = s_evaluators.GetOrCreateValue(context);
                evaluator.Initialize(context, _profileSource);
                return evaluator;
            }
        }

        private class InstructionsRetiredEvaluator : PerformanceMetricEvaluator
        {
            private PerformanceMetricEvaluationContext _context;
            private int _profileSource;
            private int _interval;
            private long _count;

            internal void Initialize(PerformanceMetricEvaluationContext context, int profileSource)
            {
                lock (this)
                {
                    if (_context == null)
                    {
                        context.TraceEventSource.Kernel.PerfInfoCollectionStart += PerfInfoCollectionStart;
                        context.TraceEventSource.Kernel.PerfInfoPMCSample += PerfInfoPMCSample;
                        _context = context;
                        _profileSource = profileSource;
                    }
                    else
                    {
                        Debug.Assert(_context == context);
                        Debug.Assert(_profileSource == profileSource);
                    }
                }
            }

            private void PerfInfoCollectionStart(SampledProfileIntervalTraceData ev)
            {
                if (ev.SampleSource == _profileSource)
                    _interval = ev.NewInterval;
            }

            private void PerfInfoPMCSample(PMCCounterProfTraceData ev)
            {
                if (ev.ProfileSource == _profileSource && _context.IsTestEvent(ev))
                    _count += _interval;
            }

            public override void BeginIteration(TraceEvent beginEvent)
            {
                _count = 0;
            }

            public override double EndIteration(TraceEvent endEvent)
            {
                return _count;
            }
        }
    }
}<|MERGE_RESOLUTION|>--- conflicted
+++ resolved
@@ -19,9 +19,6 @@
         const int DefaultInterval = 100000; // Instructions per event.
         const string CounterName = "InstructionRetired";
 
-<<<<<<< HEAD
-        public IEnumerable<PerformanceMetricInfo> GetMetrics(IAttributeInfo metricAttribute)
-=======
         readonly int _profileSource;
 
         public InstructionsRetiredMetricDiscoverer()
@@ -33,8 +30,7 @@
                 _profileSource = -1;
         }
 
-        public IEnumerable<PerformanceMetric> GetMetrics(IAttributeInfo metricAttribute)
->>>>>>> ce148928
+        public IEnumerable<PerformanceMetricInfo> GetMetrics(IAttributeInfo metricAttribute)
         {
             if (_profileSource != -1)
             {
@@ -104,7 +100,7 @@
                     {
                         context.TraceEventSource.Kernel.PerfInfoCollectionStart += PerfInfoCollectionStart;
                         context.TraceEventSource.Kernel.PerfInfoPMCSample += PerfInfoPMCSample;
-                        _context = context;
+                _context = context;
                         _profileSource = profileSource;
                     }
                     else
@@ -118,7 +114,7 @@
             private void PerfInfoCollectionStart(SampledProfileIntervalTraceData ev)
             {
                 if (ev.SampleSource == _profileSource)
-                    _interval = ev.NewInterval;
+                _interval = ev.NewInterval;
             }
 
             private void PerfInfoPMCSample(PMCCounterProfTraceData ev)
